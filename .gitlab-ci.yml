image: gitlab.kwant-project.org:5005/qt/research-docker

stages:
  # - run analysis
- build documents
- run tests

variables:
  GIT_SUBMODULE_STRATEGY: recursive
  EXEC_TIMEOUT: 180

before_script:
- shopt -s nullglob    # sane behaviour when globs do not match
- pip install gitlab-ci-tools    # for last-good-build
- LAST_GOOD_SHA=$(last-good-build || echo '')

# run analysis:
#   script:
#     - cd analysis
#     - for ipynb in *.ipynb; do
#     -    jupyter nbconvert --to notebook --execute "$ipynb" --output "$ipynb" --ExecutePreprocessor.timeout=$EXEC_TIMEOUT
#     - done
#   artifacts:
#     paths:
#       - analysis/*.ipynb
#     expire_in: 1 month
#   stage: run analysis


<<<<<<< HEAD
.pdf-build:
  image: quantumtinkerer/research
=======
.pdf-build: &pdf_build
  image: gitlab.kwant-project.org:5005/qt/research-docker
>>>>>>> 1a454e38
  stage: build documents
  script:
  - cd $CWD
  - if [ -d images ]; then
  - cd images
  - for image in *.svg; do
  - inkscape -Dz --export-pdf="${image%.*}" $image
  - done
  - cd ..
  - fi
  - for tex in *.tex; do
  - if grep "documentclass" $tex >/dev/null; then
  - latexmk -pdf $tex
  - DIFF="$(git diff $LAST_GOOD_SHA -- $tex || echo '')"
  - if [ "$LAST_GOOD_SHA" ] && [ "$DIFF" ]; then
  - git show $LAST_GOOD_SHA:$CWD/$tex > old_$tex
  - latexdiff old_$tex $tex > diff_$tex
  - rm old_$tex
  - latexmk -pdf diff_$tex
  - fi
  - fi
  - done

pages:
  extends: .pdf-build
  variables:
    CWD: notes
  after_script:
    - mkdir public && cp notes/*.pdf public
  artifacts:
    paths:
<<<<<<< HEAD
      - public
=======
    - notes/notes.pdf
    - notes/diff_notes.pdf
    expire_in: 1 month
>>>>>>> 1a454e38
  stage: build documents

  image: gitlab.kwant-project.org:5005/qt/research-docker
build publication:
  extends: .pdf-build
  variables:
    CWD: publication
  artifacts:
    paths:
    - publication/*.pdf
    expire_in: 1 month
  stage: build documents

  image: gitlab.kwant-project.org:5005/qt/research-docker
run tests:
  script:
<<<<<<< HEAD
    - pip install pytest-cov
    - py.test codes/tests/ --cov=codes --verbose --cov-report html --cov-report term
=======
  - conda install -y -q pytest-cov
  - py.test codes/tests/ --cov=codes --verbose --cov-report html --cov-report term
>>>>>>> 1a454e38
  artifacts:
    paths:
    - htmlcov
  stage: run tests<|MERGE_RESOLUTION|>--- conflicted
+++ resolved
@@ -1,18 +1,18 @@
-image: gitlab.kwant-project.org:5005/qt/research-docker
+image: quantumtinkerer/research
 
 stages:
   # - run analysis
-- build documents
-- run tests
+  - build documents
+  - run tests
 
 variables:
   GIT_SUBMODULE_STRATEGY: recursive
   EXEC_TIMEOUT: 180
 
 before_script:
-- shopt -s nullglob    # sane behaviour when globs do not match
-- pip install gitlab-ci-tools    # for last-good-build
-- LAST_GOOD_SHA=$(last-good-build || echo '')
+  - shopt -s nullglob  # sane behaviour when globs do not match
+  - pip install gitlab-ci-tools  # for last-good-build
+  - LAST_GOOD_SHA=$(last-good-build || echo '')
 
 # run analysis:
 #   script:
@@ -27,35 +27,30 @@
 #   stage: run analysis
 
 
-<<<<<<< HEAD
 .pdf-build:
-  image: quantumtinkerer/research
-=======
-.pdf-build: &pdf_build
   image: gitlab.kwant-project.org:5005/qt/research-docker
->>>>>>> 1a454e38
   stage: build documents
   script:
-  - cd $CWD
-  - if [ -d images ]; then
-  - cd images
-  - for image in *.svg; do
-  - inkscape -Dz --export-pdf="${image%.*}" $image
-  - done
-  - cd ..
-  - fi
-  - for tex in *.tex; do
-  - if grep "documentclass" $tex >/dev/null; then
-  - latexmk -pdf $tex
-  - DIFF="$(git diff $LAST_GOOD_SHA -- $tex || echo '')"
-  - if [ "$LAST_GOOD_SHA" ] && [ "$DIFF" ]; then
-  - git show $LAST_GOOD_SHA:$CWD/$tex > old_$tex
-  - latexdiff old_$tex $tex > diff_$tex
-  - rm old_$tex
-  - latexmk -pdf diff_$tex
-  - fi
-  - fi
-  - done
+    - cd $CWD
+    - if [ -d images ]; then
+    -   cd images
+    -   for image in *.svg; do
+    -     inkscape -Dz --export-pdf="${image%.*}" $image
+    -   done
+    -   cd ..
+    -  fi
+    - for tex in *.tex; do
+    -   if grep "documentclass" $tex >/dev/null; then
+    -     latexmk -pdf $tex
+    -     DIFF="$(git diff $LAST_GOOD_SHA -- $tex || echo '')"
+    -     if [ "$LAST_GOOD_SHA" ] && [ "$DIFF" ]; then
+    -       git show $LAST_GOOD_SHA:$CWD/$tex > old_$tex
+    -       latexdiff old_$tex $tex > diff_$tex
+    -       rm old_$tex
+    -       latexmk -pdf diff_$tex
+    -     fi
+    -   fi
+    - done
 
 pages:
   extends: .pdf-build
@@ -65,37 +60,24 @@
     - mkdir public && cp notes/*.pdf public
   artifacts:
     paths:
-<<<<<<< HEAD
       - public
-=======
-    - notes/notes.pdf
-    - notes/diff_notes.pdf
-    expire_in: 1 month
->>>>>>> 1a454e38
   stage: build documents
 
-  image: gitlab.kwant-project.org:5005/qt/research-docker
 build publication:
   extends: .pdf-build
   variables:
     CWD: publication
   artifacts:
     paths:
-    - publication/*.pdf
+      - publication/*.pdf
     expire_in: 1 month
   stage: build documents
 
-  image: gitlab.kwant-project.org:5005/qt/research-docker
 run tests:
   script:
-<<<<<<< HEAD
     - pip install pytest-cov
     - py.test codes/tests/ --cov=codes --verbose --cov-report html --cov-report term
-=======
-  - conda install -y -q pytest-cov
-  - py.test codes/tests/ --cov=codes --verbose --cov-report html --cov-report term
->>>>>>> 1a454e38
   artifacts:
     paths:
-    - htmlcov
+      - htmlcov
   stage: run tests