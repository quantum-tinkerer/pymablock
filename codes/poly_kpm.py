# ---
# jupyter:
#   jupytext:
#     text_representation:
#       extension: .py
#       format_name: light
#       format_version: '1.5'
#       jupytext_version: 1.14.4
#   kernelspec:
#     display_name: Python 3 (ipykernel)
#     language: python
#     name: python3
# ---

from itertools import product
from functools import reduce
from operator import add

import numpy as np
from scipy.sparse.linalg import LinearOperator
from scipy.linalg import block_diag
from numpy.linalg import multi_dot


class SumOfOperatorProducts:
    """
    A class that represents a sum of operator products.
    """

    def __init__(self, terms):
        """
        Initialize a SumOfOperatorProducts object.

        terms : list of lists of tuples (array, str)
            The first element of the tuple is the operator, the second is a string
            "AA", "AB", "BA", "BB" that specifies the subspaces it couples.
        """
        # All terms must be nonempty, and should couple the same subspaces.
        if not all(terms):
            raise ValueError("Empty term.")
        starts = (term[0][1][0] for term in terms)
        ends = (term[-1][1][1] for term in terms)
        if len(set(starts)) > 1 or len(set(ends)) > 1:
            raise ValueError("Terms couple different subspaces.")
        # All operators should couple compatible spaces.
        for term in terms:
            for op1, op2 in zip(term, term[1:]):
                if op1[1][1] != op2[1][0]:
                    raise ValueError("Terms couple incompatible subspaces.")

        self.terms = terms
        self.simplify_products()

    def __add__(self, other):
        """
        Add two SumOfOperatorProducts objects.

        other : SumOfOperatorProducts

        Returns:
        SumOfOperatorProducts
        """
        return SumOfOperatorProducts(self.terms + other.terms)
    
    def __sub__(self,other):
        if isinstance(other,type(self)):
            return self + (-other)
        

    def __neg__(self):
        """
        Negate a SumOfOperatorProducts object.

        Returns:
        SumOfOperatorProducts
        """
        return SumOfOperatorProducts([[((-1) * sublist[0][0], sublist[0][1])] + sublist[1:] for sublist in self.terms])

    def __matmul__(self, other):
        """
        Multiply two SumOfOperatorProducts objects.

        other : SumOfOperatorProducts

        Returns:
        SumOfOperatorProducts
        """
        return SumOfOperatorProducts(
            [a + b for a, b in product(self.terms, other.terms)]
        )

    def __truediv__(self, other):
        """
        Divide a SumOfOperatorProducts object by a scalar.

        other : scalar

        Returns:
        SumOfOperatorProducts
        """
        return (1 / other) * self

    def __mul__(self, other):
        """
        Multiply a SumOfOperatorProducts object by a scalar.

        other : scalar

        Returns:
        SumOfOperatorProducts
        """
        return SumOfOperatorProducts([[(other * sublist[0][0], sublist[0][1])]+sublist[1:] for sublist in self.terms])

    def __rmul__(self, other):
        """
        Right multiply a SumOfOperatorProducts object by a scalar.

        other : scalar

        Returns:
        SumOfOperatorProducts
        """
        return self * other

    def conjugate(self):
        """
        Conjugate a SumOfOperatorProducts object.

        Returns:
        SumOfOperatorProducts
        """
        return SumOfOperatorProducts([[(v[0].conjugate(), v[1]) for v in slist] for slist in self.terms])

    def transpose(self):
        """
        Transpose a SumOfOperatorProducts object.

        Returns:
        SumOfOperatorProducts
        """
        return SumOfOperatorProducts(
            [[(v[0].transpose(), v[1][::-1]) for v in reversed(slist)]
             for slist in self.terms]
        )

    def reduce_sublist(self, slist, flag=["AA", "AB", "BA"]):
        """
        Reduce a sublist of a SumOfOperatorProducts object.

        Returns:
        SumOfOperatorProducts
        """
        # This can be made more efficient by getting rid of the surplus loop
        # to check equality
        def elmmul(a, b):
            return (a[0] @ b[0], "{0}{1}".format(a[1][0], b[1][1]))

        temp = [slist[0]]
        for v in slist[1:]:
            if (str(temp[-1][1][0]) + str(v[1][1])) in flag:
                temp[-1] = elmmul(temp[-1], v)
            else:
                temp.append(v)
        if len(temp) < len(slist):
            return self.reduce_sublist(temp)
        elif len(temp) == len(slist):
            return temp

    def simplify_products(self):
        """
        Simplify a SumOfOperatorProducts object.

        Returns:
        SumOfOperatorProducts
        """
        self.terms = [self.reduce_sublist(slist) for slist in self.terms]
        self._add_explicit_terms()

    def _add_explicit_terms(self):
        """Sum all terms of length 1 inplace

        Because every term of length 1 is a single operator, we can sum them directly
        """
        terms = self.terms
        new_terms = []
        length1_terms = []
        for term in terms:
            if len(term) == 1:
                length1_terms.append(term)
            else:
                new_terms.append(term)
        if not length1_terms:
            return
<<<<<<< HEAD
        #summed_value = sum(term[0][0] for term in length1_terms)
=======
>>>>>>> a1eb8b7e
        summed_value = reduce(add, (term[0][0] for term in length1_terms))
        label = length1_terms[0][0][1]
        self.terms = new_terms + [[(summed_value, label)]]
    
    def to_array(self):
        #check flags are equal
        temp = [self.reduce_sublist(slist,flag=['AA','BA','AB','BB']) for slist in self.terms]
        return reduce(add,(term[0][0] for term in temp))
    
    def flag(self):
        return self.evalf()[0][1]


def divide_energies(Y, H_0_AA, H_0_BB, mode='arr'):
    """
    Divide the right hand side of the equation by the energy denominators.

    Y : np.array of shape (n, m) right hand side of the equation
    H_0_AA : SumOfOperatorProducts object
    H_0_BB : SumOfOperatorProducts object

    Returns:
    Y divided by the energy denominators
    """
    
    assert len(Y.terms) == 1
    assert len(Y.terms[0]) ==1
    
    if mode == 'arr':
        E_A = np.diag(H_0_AA.to_array())
        E_B = np.diag(H_0_BB.to_array())
    
    if mode == 'op':
        E_A = np.diag(H_0_AA.to_array())
        E_B = np.diag(H_0_BB.to_array() @ np.eye(H_0_BB.to_array().shape[0]))
        # E_B is secretly E_A+A_B
        #E_B = np.concatenate((E_A, E_B[np.where(E_B != 0)[0]]))
        E_B = E_B

    energy_denoms = 1 / (E_A.reshape(-1, 1) - E_B)
    energy_denoms[:,np.where(E_B == 0)[0]] = 0

    return Y * energy_denoms


class get_bb_action(LinearOperator):
    def __init__(self, op, vec_A):
       self.shape = op.shape
       self.op = op
       self.vec_A = vec_A
       self.dtype = complex
       
    def _matvec(self, v):
        temp = self.op @ (v - self.vec_A @ (self.vec_A.conj().T @ v) )
        return (temp - self.vec_A @ (self.vec_A.conj().T @ temp))
    
    def _matmat(self, V):
        temp = self.op @ (V - self.vec_A @ (self.vec_A.conj().T @ V))
        return (temp - self.vec_A @ (self.vec_A.conj().T @ temp))
    
    def _rmatvec(self, v):
        temp = (v - (v @ self.vec_A) @ self.vec_A.conj().T) @ self.op
        return (temp - (temp @ self.vec_A) @ self.vec_A.conj().T)
    
    def _rmatmat(self, V):
        temp = (V - (V @ self.vec_A) @ self.vec_A.conj().T) @ self.op
        return (temp - (temp @ self.vec_A) @ self.vec_A.conj().T)

    def _adjoint(self):
        return get_bb_action(self.op, self.vec_A)
    
    def __rmatmul__(self,other):
        try: 
            res = self._rmatmat(other)
        except:
            res = self._matvec(other)
        return res
    
    __array_ufunc__ = None
    
        

# +
from numpy.random import random as rnd

t_list = [
    [
        (rnd((4, 10)), "AB"),
        (rnd((10, 10)), "BB"),
        (rnd((10, 4)), "BA"),
        (rnd((4, 10)), "AB"),
    ],
    [(rnd((4, 10)), "AB"), (rnd((10, 10)), "BB")],
    [
        (rnd((4, 4)), "AA"),
        (rnd((4, 10)), "AB"),
        (rnd((10, 4)), "BA"),
        (rnd((4, 10)), "AB"),
        (rnd((10, 10)), "BB"),
        (rnd((10, 4)), "BA"),
        (rnd((4, 4)), "AA"),
        (rnd((4, 10)), "AB"),
    ],
]

t_list_2 = [
    [(rnd((10, 4)),'BA'), (rnd((4, 10)), "AB"), (rnd((10, 10)), "BB")],
    [(rnd((10, 4)), "BA"), (rnd((4, 4)), "AA"), (rnd((4, 10)), "AB")],
]

t_list_3 = [[(rnd((10, 4)), "BA"), (rnd((4, 10)), "AB")], [(rnd((4, 4)), "AA")]]
# -

<|MERGE_RESOLUTION|>--- conflicted
+++ resolved
@@ -191,10 +191,6 @@
                 new_terms.append(term)
         if not length1_terms:
             return
-<<<<<<< HEAD
-        #summed_value = sum(term[0][0] for term in length1_terms)
-=======
->>>>>>> a1eb8b7e
         summed_value = reduce(add, (term[0][0] for term in length1_terms))
         label = length1_terms[0][0][1]
         self.terms = new_terms + [[(summed_value, label)]]
