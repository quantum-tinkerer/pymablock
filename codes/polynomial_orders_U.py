# # The polynomial alternative to Lowdin perturbation theory
#
# See [this hackmd](https://hackmd.io/Rpt2C8oOQ2SGkGS9OYrlfQ?view) for the motivation and the expressions

from itertools import product
from functools import reduce
from operator import matmul

import numpy as np
from sympy.physics.quantum import Dagger
import tinyarray as ta

<<<<<<< HEAD
# ### Auxiliary functions
# -


# +
=======

### Auxiliary functions
>>>>>>> 622b2481
class Zero:
    """A class that skips itself in additions

    It is derived from a numpy array for its implementation of right addition
    and subtraction to take priority.
    """
    def __mul__(self, other=None):
        return self

    def __add__(self, other):
        return other

    __neg__ = __truediv__ = __rmul__ = __mul__


_zero = Zero()


def _zero_sum(terms):
    """Sum that returns a singleton _zero if empty and omits _zero terms"""
    return sum(
        (term for term in terms if not isinstance(term, Zero)),
        start=_zero
    )


def generate_volume(wanted_orders):
    """
    Generate ordered array with tinyarrays in volume of wanted_orders.

    wanted_orders : list of tinyarrays containing the wanted order of each perturbation.

    Returns:
    List of sorted tinyarrays contained in the volume of required orders to compute the wanted orders.
    """
    wanted_orders = np.array(wanted_orders)
    N_o, N_p = wanted_orders.shape
    max_order = np.max(wanted_orders, axis=0)
    possible_orders = np.array(
        np.meshgrid(*(np.arange(order+1) for order in max_order))
    ).reshape(len(max_order), -1)
    indices = np.any(np.all(possible_orders.reshape(N_p, -1, 1)
                            <= wanted_orders.T.reshape(N_p, 1, -1), axis=0), axis=1)
    keep_arrays = possible_orders.T[indices]
    return (ta.array(i) for i in sorted(keep_arrays, key=sum) if any(i))


def product_by_order(order, *terms, op=None, hermitian=False):
    """
    Compute sum of all product of terms of wanted order.

    wanted_orders : list of tinyarrays containing the wanted order of each perturbation.

    Returns:
    Sum of all contributing products.
    """
    if op is None:
        op = matmul
    contributing_products = []
    for combination in product(*(term.items() for term in terms)):
        key, value = zip(*combination)
        key = tuple(key)
        value = tuple(v for v in value if v is not None)
        if (
            sum(key) != order or not value
            or any(isinstance(value, Zero) for value in value)
            or (hermitian and key > tuple(reversed(key)))
        ):
            continue
        result = reduce(op, value)
        if hermitian and key == tuple(reversed(key)):
            result /= 2
        contributing_products.append(result)
    total = _zero_sum(contributing_products)
    if hermitian and not isinstance(total, Zero):
        return total + Dagger(total)
    return total


def compute_next_orders(H_0_AA, H_0_BB, H_p_AA, H_p_BB, H_p_AB, wanted_orders, divide_energies=None, *, op=None):
    """
    Computes transformation to diagonalized Hamiltonian with multivariate perturbation.

    H_0_AA : unperturbed Hamiltonian A block in eigenbasis and ordered by eigenenergy.
    H_0_BB : unperturbed Hamiltonian B block in eigenbasis and ordered by eigenenergy.
    H_p_AA : dictionary of perturbations A blocks in eigenbasis of H_0
    H_p_BB : dictionary of perturbations B blocks in eigenbasis of H_0
    H_p_AB : dictionary of perturbations AB blocks in eigenbasis of H_0
    wanted_orders : list of tinyarrays containing the wanted order of each perturbation
    divide_energies : (optional) callable for solving Sylvester equation
    op: callable

    Returns:
    exp_S : 2x2 np.array of dictionaries of transformations
    """

    zero_index = ta.zeros([len(wanted_orders[0])], int)
    if any(zero_index in pert for pert in (H_p_AA, H_p_AB, H_p_BB)):
        raise ValueError("Perturbation terms may not contain zeroth order")

    H_p_BA = {key: Dagger(value) for key, value in H_p_AB.items()}
    H = np.array([
        [{zero_index: H_0_AA, **H_p_AA}, H_p_AB],
        [H_p_BA, {zero_index: H_0_BB, **H_p_BB}]
    ])

    # We use None as a placeholder for identity.
    exp_S = np.array([
        [{zero_index: None}, {}],
        [{}, {zero_index: None}]
    ])

    if divide_energies is None:
        E_A = np.diag(H_0_AA)
        E_B = np.diag(H_0_BB)
        energy_denominators = 1/(E_A.reshape(-1, 1) - E_B)

        def divide_energies(Y):
            return Y * energy_denominators

    needed_orders = generate_volume(wanted_orders)

    for order in needed_orders:
        Y = _zero_sum(
            -(-1)**i * product_by_order(
                order, exp_S[0, i], H[i, j], exp_S[j, 1],
                op=op
            )
            for i in (0, 1) for j in (0, 1)
        )
        if not isinstance(Y, Zero):
            exp_S[0, 1][order] = divide_energies(Y)
            exp_S[1, 0][order] = -Dagger(exp_S[0, 1][order])

        for i in (0, 1):
            exp_S[i, i][order] = _zero_sum((
                -product_by_order(order, exp_S[i, i], exp_S[i, i], op=op, hermitian=True),
                product_by_order(order, exp_S[i, 1-i], exp_S[1-i, i], op=op, hermitian=True)
            ))/2

    return exp_S


def H_tilde(H_0_AA, H_0_BB, H_p_AA, H_p_BB, H_p_AB, wanted_orders, exp_S, compute_AB=False):
    """
    Computes block-diagonal form of Hamiltonian with multivariate perturbation.

    H_0_AA : unperturbed Hamiltonian A block in eigenbasis and ordered by eigenenergy.
    H_0_BB : unperturbed Hamiltonian B block in eigenbasis and ordered by eigenenergy.
    H_p_AA : dictionary of perturbations A blocks in eigenbasis of H_0
    H_p_BB : dictionary of perturbations B blocks in eigenbasis of H_0
    H_p_AB : dictionary of perturbations AB blocks in eigenbasis of H_0
    wanted_orders : list of tinyarrays containing the wanted order of each perturbation.
    exp_S : 2x2 np.array of dictionaries of transformations

    Returns:
    H_AA : dictionary of orders of transformed perturbed Hamiltonian A block
    H_BB : dictionary of orders of transformed perturbed Hamiltonian A block
    """
    zero_index = ta.zeros([len(wanted_orders[0])], int)
    H_p_BA = {key: Dagger(value) for key, value in H_p_AB.items()}
    H = np.array([
        [{zero_index: H_0_AA, **H_p_AA}, H_p_AB],
        [H_p_BA, {zero_index: H_0_BB, **H_p_BB}]
    ])

    if compute_AB:
        H_tilde = ({}, {}, {}) # AA BB AB
        indices = ((0, 1, 0), (0, 1, 1), (0, 1, 2))
    else:
        H_tilde = ({}, {}) # AA BB
        indices = ((0, 1), (0, 1), (0, 1))

    needed_orders = generate_volume(wanted_orders)
    for order in needed_orders:
        for k, l, block in zip(*indices):
            H_tilde[block][order] = _zero_sum(
                (-1)**(i != k) * product_by_order(
                    order, exp_S[k, i], H[i, j], exp_S[j, l],
                    hermitian=(i == j and k == l)
                )
                for i in (0, 1) for j in (0, 1)
            )
    H_tilde = tuple(
        {order: value for order, value in term.items() if value is not _zero}
        for term in H_tilde
    )

    return H_tilde<|MERGE_RESOLUTION|>--- conflicted
+++ resolved
@@ -10,16 +10,9 @@
 from sympy.physics.quantum import Dagger
 import tinyarray as ta
 
-<<<<<<< HEAD
-# ### Auxiliary functions
-# -
-
-
-# +
-=======
+# - 
 
 ### Auxiliary functions
->>>>>>> 622b2481
 class Zero:
     """A class that skips itself in additions
 
