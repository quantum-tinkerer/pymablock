--- conflicted
+++ resolved
@@ -85,42 +85,21 @@
         op = matmul
     contributing_products = []
     for combination in product(*(term.items() for term in terms)):
-<<<<<<< HEAD
-        key, value = zip(*combination)
-        key = tuple(key)
-        value = tuple(v for v in value if v is not None)
-        if (
-            sum(key) != order
-            or not value
-            or any(isinstance(value, Zero) for value in value)
-            or (hermitian and key > tuple(reversed(key)))
-        ):
-            continue
-        result = reduce(op, value)
-        if hermitian and key == tuple(reversed(key)):
-            result /= 2
-        contributing_products.append(result)
-    total = _zero_sum(contributing_products)
-    if hermitian and not isinstance(total, Zero):
-        return total + Dagger(total)
-    return total
-=======
         key = tuple(key for key, _ in combination)
         if sum(key) == order:
             values = [value for _, value in combination if value is not None]
             if any(isinstance(value, Zero) for value in values):
                 continue
-            if (hermitian and key > tuple(reversed(key))):
+            if hermitian and key > tuple(reversed(key)):
                 # exclude half of the reversed partners to prevent double counting
                 continue
             temp = reduce(op, values)
             if hermitian and key == tuple(reversed(key)):
-                temp = temp/2
-            if hermitian and not isinstance(temp,Zero):
+                temp = temp / 2
+            if hermitian and not isinstance(temp, Zero):
                 temp = _zero_sum([temp, Dagger(temp)])
             contributing_products.append(temp)
     return _zero_sum(contributing_products)
->>>>>>> 196e8229
 
 
 def compute_next_orders(
