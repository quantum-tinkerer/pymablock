--- conflicted
+++ resolved
@@ -145,11 +145,7 @@
     series : list of BlockSeries to be multiplied.
     op : (optional) callable for multiplying factors.
     hermitian : (optional) bool for whether to use hermiticity.
-<<<<<<< HEAD
     exclude_last : (optional) None or list of bools on whether to exclude last order on each term.
-=======
-    exclude_last : (optional) list of bool for whether to exclude the last order in each factor.
->>>>>>> b365a5bc
 
     Returns:
     (BlockSeries) Product of series.
