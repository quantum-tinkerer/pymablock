# %%
# # The polynomial alternative to Lowdin perturbation theory
#
# See [this hackmd](https://hackmd.io/Rpt2C8oOQ2SGkGS9OYrlfQ?view) for the motivation and the expressions

# %%
from operator import matmul

import numpy as np
import numpy.ma as ma
from sympy.physics.quantum import Dagger

from lowdin.series import (
    BlockSeries,
    zero,
    one,
    cauchy_dot_product,
)


def general(H, solve_sylvester=None, *, op=None):
    """
    Computes the block diagonalization of a BlockSeries.

<<<<<<< HEAD
    H : BlockOperatorSeries
=======
    H : BlockSeries
>>>>>>> 368d9a2c
    solve_sylvester : (optional) function to use for dividing energies
    op : (optional) function to use for matrix multiplication

    Returns:
    H_tilde : BlockSeries
    U : BlockSeries
    U_adjoint : BlockSeries
    """
    if op is None:
        op = matmul

    if solve_sylvester is None:
        solve_sylvester = _default_solve_sylvester(H)

    U = initialize_U(H.n_infinite)
    U_adjoint = BlockSeries(
        eval=(
            lambda index: U.evaluated[index]
            if index[0] == index[1]
            else -U.evaluated[index]
        ),
        data=None,
        shape=(2, 2),
        n_infinite=H.n_infinite,
    )

    # Identity and temporary H_tilde for the recursion
    identity = cauchy_dot_product(U_adjoint, U, op=op, hermitian=True, exclude_last=[True, True])
    H_tilde_rec = cauchy_dot_product(
        U_adjoint, H, U, op=op, hermitian=True, exclude_last=[True, False, True]
    )

    def eval(index):
        if index[0] == index[1]:  # diagonal block
            return -identity.evaluated[index] / 2
        elif index[:2] == (0, 1):  # off-diagonal block
            return -solve_sylvester(H_tilde_rec.evaluated[index])
        elif index[:2] == (1, 0):  # off-diagonal block
            return -Dagger(U.evaluated[(0, 1) + tuple(index[2:])])

    U.eval = eval

    H_tilde = cauchy_dot_product(U_adjoint, H, U, op=op, hermitian=True, exclude_last=[False, False, False])
    return H_tilde, U, U_adjoint


def _default_solve_sylvester(H):
    """
    Returns a function that divides a matrix by the difference of its diagonal elements.

    H : BlockSeries

    Returns:
    solve_sylvester : function
    """
    H_0_AA = H.evaluated[(0, 0) + (0,) * H.n_infinite]
    H_0_BB = H.evaluated[(1, 1) + (0,) * H.n_infinite]

    E_A = np.diag(H_0_AA)
    E_B = np.diag(H_0_BB)

    # The Hamiltonians must already be diagonalized
    if not np.allclose(H_0_AA, np.diag(E_A)):
        raise ValueError("H_0_AA must be diagonal")
    if not np.allclose(H_0_BB, np.diag(E_B)):
        raise ValueError("H_0_BB must be diagonal")

    energy_denominators = 1 / (E_A.reshape(-1, 1) - E_B)

    def solve_sylvester(Y):
        return Y * energy_denominators

    return solve_sylvester


def initialize_U(n_infinite=1):
    """
    Initializes the BlockSeries for the transformation to diagonalized Hamiltonian.

    n_infinite : (optional) number of infinite indices

    Returns:
    U : BlockSeries
    """
    zero_order = (0,) * n_infinite
    U = BlockSeries(
        data={
            **{(0, 0) + zero_order: one},
            **{(1, 1) + zero_order: one},
            **{(0, 1) + zero_order: zero},
            **{(1, 0) + zero_order: zero},
        },
        shape=(2, 2),
        n_infinite=n_infinite,
    )
    return U


def to_BlockSeries(H_0_AA=None, H_0_BB=None, H_p_AA=None, H_p_BB=None, H_p_AB=None, n_infinite=1):
    """
<<<<<<< HEAD
    TEMPORARY, WILL DELETE WHEN USER API IS READY
    Creates a BlockOperatorSeries from a dictionary of perturbation terms.
=======
    Creates a BlockSeries from a dictionary of perturbation terms.
>>>>>>> 368d9a2c

    H_0_AA : np.array of the unperturbed Hamiltonian of subspace AA
    H_0_BB : np.array of the unperturbed Hamiltonian of subspace BB
    H_p_AA : dictionary of perturbation terms of subspace AA
    H_p_BB : dictionary of perturbation terms of subspace BB
    H_p_AB : dictionary of perturbation terms of subspace AB
    n_infinite : (optional) number of infinite indices

    Returns:
    H : BlockSeries
    """
    if H_0_AA is None:
<<<<<<< HEAD
        raise ValueError("H_0_AA must be specified")
    if H_0_BB is None:
        raise ValueError("H_0_BB must be specified")
=======
        H_0_AA = zero
    if H_0_BB is None:
        H_0_BB = zero
>>>>>>> 368d9a2c
    if H_p_AA is None:
        H_p_AA = {}
    if H_p_BB is None:
        H_p_BB = {}
    if H_p_AB is None:
        H_p_AB = {}

    zeroth_order = (0,) * n_infinite
    H = BlockSeries(
        data={
            **{(0, 0) + zeroth_order: H_0_AA},
            **{(1, 1) + zeroth_order: H_0_BB},
            **{(0, 0) + tuple(key): value for key, value in H_p_AA.items()},
            **{(0, 1) + tuple(key): value for key, value in H_p_AB.items()},
            **{(1, 0) + tuple(key): Dagger(value) for key, value in H_p_AB.items()},
            **{(1, 1) + tuple(key): value for key, value in H_p_BB.items()},
        },
        shape=(2, 2),
        n_infinite=n_infinite,
    )
    return H


def _commute_H0_away(expr, H_0_AA, H_0_BB, Y_data, n_times):
    """
    Simplify expression by commmuting H_0 and V using Sylvester's Equation relations.

    expr : sympy expression to simplify
    H_0_AA : np.array of the unperturbed Hamiltonian of subspace AA
    H_0_BB : np.array of the unperturbed Hamiltonian of subspace BB
    Y_data : np.array of the Y perturbation terms

    Returns:
    expr : sympy expression
    """
    subs = {
        **{H_0_AA * V: rhs + V * H_0_BB for V, rhs in Y_data.items()},
        **{
            H_0_BB * Dagger(V): -Dagger(rhs) + Dagger(V) * H_0_AA
            for V, rhs in Y_data.items()
        },
    }
    if _zero == expr:
        return expr
    
    while any(H in expr.free_symbols for H in (H_0_AA, H_0_BB)) and len(expr.free_symbols) > 1:
        expr = sympy.expand(expr.subs(subs))
    return expr


def general_symbolic(n_infinite=1):
    """
    General symbolic algorithm for diagonalizing a Hamiltonian.

    Returns:
    H_tilde_s : BlockOperatorSeries
    U_s : BlockOperatorSeries
    U_adjoint_s : BlockOperatorSeries
    """
    H_0_AA = HermitianOperator("{H_{(0,)}^{AA}}")
    H_0_BB = HermitianOperator("{H_{(0,)}^{BB}}")

    H_p_BB = {(1,): HermitianOperator("{H_{(1,)}^{BB}}")}
    H_p_AA = {(1,): HermitianOperator("{H_{(1,)}^{AA}}")}
    H_p_AB = {(1,): Operator("{H_{(1,)}^{AB}}")}

    H = to_BlockOperatorSeries(H_0_AA, H_0_BB, H_p_AA, H_p_BB, H_p_AB, n_infinite)

    H_tilde, U, U_adjoint = general(H, solve_sylvester=(lambda x: x), op=mul)

    Y_data = {}

    old_U_eval = U.eval

    def U_eval(index):
        if index[:2] == (0, 1):
            V = Operator(f"V_{{{index[2:]}}}")
            Y_data[V] = _commute_H0_away(old_U_eval(index), H_0_AA, H_0_BB, Y_data, np.max(index[2:]))
            return V
        return old_U_eval(index)

    U.eval = U_eval

    old_H_tilde_eval = H_tilde.eval

    def H_eval(index):
        return _commute_H0_away(old_H_tilde_eval(index), H_0_AA, H_0_BB, Y_data, np.max(index[2:]))

    H_tilde.eval = H_eval

    return H_tilde, U, U_adjoint, Y_data, H


def expand(H, solve_sylvester=None, *, op=None):
    """
    Replace specifics of the Hamiltonian in the general symbolic algorithm.

    H : BlockOperatorSeries
    solve_sylvester : (optional) function to use for dividing energies
    op : (optional) function to use for matrix multiplication

    Returns:
    H_tilde : BlockOperatorSeries
    U : BlockOperatorSeries
    U_adjoint : BlockOperatorSeries
    """
    if op is None:
        op = matmul

    if solve_sylvester is None:
        solve_sylvester = _default_solve_sylvester(H)

    initial_orders = list(H.data.keys())
    
    H_tilde_s, U_s, U_adjoint_s, Y_data, H_s = general_symbolic(H.n_infinite)
    H_tilde, U, U_adjoint = general(H, solve_sylvester=solve_sylvester, op=op)

    V_data = {} # Stores V's solutions from Sylvester's equation

    def eval(index):
        H_tilde = H_tilde_s.evaluated[index]
        for V, rhs in Y_data.items():
            if V not in V_data:
                # Replace symbolic H before solving Sylvester's equation
                rhs = rhs.subs({H_s.evaluated[key]: H.evaluated[key] for key in initial_orders})
                rhs = rhs.subs({H_s.evaluated[key]: sympy.Rational(0) for key in H_s.data.keys()})
                # Replace symbolic V's with their solutions
                rhs = rhs.subs({V_symbolic: V_solution for V_symbolic, V_solution in V_data.items()}).expand()
                Y_data.update({V: rhs}) # NOT SURE THIS IS NEEDED OR GOOD IDEA
                # Solve Sylvester's equation for new element of Vs
                V_data.update({V: solve_sylvester(rhs)})

        H_tilde = H_tilde.subs({H_s.evaluated[key]: H.evaluated[key] for key in initial_orders})
        H_tilde = H_tilde.subs({H_s.evaluated[key]: sympy.Rational(0) for key in H_s.data.keys() if H_s.evaluated[key]})
        H_tilde = H_tilde.subs({V_symbolic: V_solution for V_symbolic, V_solution in V_data.items()})

        return H_tilde.expand()

    H_tilde.eval = eval

    return H_tilde, U, U_adjoint<|MERGE_RESOLUTION|>--- conflicted
+++ resolved
@@ -4,11 +4,11 @@
 # See [this hackmd](https://hackmd.io/Rpt2C8oOQ2SGkGS9OYrlfQ?view) for the motivation and the expressions
 
 # %%
-from operator import matmul
+from operator import matmul, mul
 
 import numpy as np
-import numpy.ma as ma
-from sympy.physics.quantum import Dagger
+import sympy
+from sympy.physics.quantum import Dagger, Operator, HermitianOperator
 
 from lowdin.series import (
     BlockSeries,
@@ -22,11 +22,7 @@
     """
     Computes the block diagonalization of a BlockSeries.
 
-<<<<<<< HEAD
-    H : BlockOperatorSeries
-=======
-    H : BlockSeries
->>>>>>> 368d9a2c
+    H : BlockSeries
     solve_sylvester : (optional) function to use for dividing energies
     op : (optional) function to use for matrix multiplication
 
@@ -127,12 +123,8 @@
 
 def to_BlockSeries(H_0_AA=None, H_0_BB=None, H_p_AA=None, H_p_BB=None, H_p_AB=None, n_infinite=1):
     """
-<<<<<<< HEAD
     TEMPORARY, WILL DELETE WHEN USER API IS READY
-    Creates a BlockOperatorSeries from a dictionary of perturbation terms.
-=======
     Creates a BlockSeries from a dictionary of perturbation terms.
->>>>>>> 368d9a2c
 
     H_0_AA : np.array of the unperturbed Hamiltonian of subspace AA
     H_0_BB : np.array of the unperturbed Hamiltonian of subspace BB
@@ -145,15 +137,9 @@
     H : BlockSeries
     """
     if H_0_AA is None:
-<<<<<<< HEAD
         raise ValueError("H_0_AA must be specified")
     if H_0_BB is None:
         raise ValueError("H_0_BB must be specified")
-=======
-        H_0_AA = zero
-    if H_0_BB is None:
-        H_0_BB = zero
->>>>>>> 368d9a2c
     if H_p_AA is None:
         H_p_AA = {}
     if H_p_BB is None:
@@ -196,7 +182,7 @@
             for V, rhs in Y_data.items()
         },
     }
-    if _zero == expr:
+    if zero == expr:
         return expr
     
     while any(H in expr.free_symbols for H in (H_0_AA, H_0_BB)) and len(expr.free_symbols) > 1:
@@ -209,9 +195,9 @@
     General symbolic algorithm for diagonalizing a Hamiltonian.
 
     Returns:
-    H_tilde_s : BlockOperatorSeries
-    U_s : BlockOperatorSeries
-    U_adjoint_s : BlockOperatorSeries
+    H_tilde_s : BlockSeries
+    U_s : BlockSeries
+    U_adjoint_s : BlockSeries
     """
     H_0_AA = HermitianOperator("{H_{(0,)}^{AA}}")
     H_0_BB = HermitianOperator("{H_{(0,)}^{BB}}")
@@ -220,7 +206,7 @@
     H_p_AA = {(1,): HermitianOperator("{H_{(1,)}^{AA}}")}
     H_p_AB = {(1,): Operator("{H_{(1,)}^{AB}}")}
 
-    H = to_BlockOperatorSeries(H_0_AA, H_0_BB, H_p_AA, H_p_BB, H_p_AB, n_infinite)
+    H = to_BlockSeries(H_0_AA, H_0_BB, H_p_AA, H_p_BB, H_p_AB, n_infinite)
 
     H_tilde, U, U_adjoint = general(H, solve_sylvester=(lambda x: x), op=mul)
 
@@ -251,14 +237,14 @@
     """
     Replace specifics of the Hamiltonian in the general symbolic algorithm.
 
-    H : BlockOperatorSeries
+    H : BlockSeries
     solve_sylvester : (optional) function to use for dividing energies
     op : (optional) function to use for matrix multiplication
 
     Returns:
-    H_tilde : BlockOperatorSeries
-    U : BlockOperatorSeries
-    U_adjoint : BlockOperatorSeries
+    H_tilde : BlockSeries
+    U : BlockSeries
+    U_adjoint : BlockSeries
     """
     if op is None:
         op = matmul
