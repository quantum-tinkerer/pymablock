--- conflicted
+++ resolved
@@ -7,11 +7,6 @@
 from scipy.sparse.linalg import LinearOperator
 from sympy.physics.quantum import Dagger
 
-<<<<<<< HEAD
-from lowdin.block_diagonalization import general, expanded, to_BlockSeries
-from lowdin.series import BlockSeries, cauchy_dot_product, zero, one
-
-=======
 from lowdin.block_diagonalization import (
     general,
     expanded,
@@ -20,9 +15,8 @@
     solve_sylvester_KPM,
     _default_solve_sylvester,
 )
-from lowdin.series import BlockSeries, cauchy_dot_product, zero
+from lowdin.series import BlockSeries, cauchy_dot_product, zero, one
 from lowdin.linalg import ComplementProjector
->>>>>>> c283a599
 
 
 @pytest.fixture(
@@ -92,6 +86,58 @@
         hams.append({tuple(order): matrix for order, matrix in zip(orders, matrices)})
 
     return to_BlockSeries(*hams, n_infinite)
+
+
+def compare_series(
+    series1: BlockSeries,
+    series2: BlockSeries,
+    wanted_orders: tuple[int, ...],
+    atol: Optional[float] = 1e-15,
+    rtol: Optional[float] = 0,
+) -> None:
+    """
+    Function that compares two BlockSeries with each other
+
+    Two series are compared for a given list of wanted orders in all orders.
+    The test first checks for `~lowdin.series.one` objects since these are
+    not masked by the resulting masked arrays. For numeric types, numpy
+    arrays, `scipy.sparse.linalg.LinearOperator` types, and scipy.sparse.sp_Matrix,
+    the evaluated object is converted to a dense array by multiplying with dense
+    identity and numrically compared up to the desired tolerance.
+
+    Parameters:
+    --------------
+    series1:
+        First `~lowdin.series.BlockSeries` to compare
+    series2:
+        Second `~lowdin.series.BlockSeries` to compare
+    wanted_orders:
+        Tuple of wanted_orders to check the series for
+    atol:
+        Optional absolute tolerance for numeric comparison
+    rtol:
+        Optional relative tolerance for numeric comparison
+    """
+    order = tuple(slice(None, dim_order + 1) for dim_order in wanted_orders)
+    all_elements = (slice(None),) * len(series1.shape)
+    results = [
+        np.ma.ndenumerate(series.evaluated[all_elements + order])
+        for series in (series1, series2)
+    ]
+    for (order1, value1), (order2, value2) in zip(*results):
+        assert order1 == order2
+
+        if isinstance(value1, type(one)) or isinstance(value2,  type(one)):
+            assert value1 == value2
+            continue
+        # Convert all numeric types to dense arrays
+        np.testing.assert_allclose(
+            value1 @ np.identity(value1.shape[1]),
+            value2 @ np.identity(value2.shape[1]),
+            atol=atol,
+            rtol=rtol,
+            err_msg=f"{order1=} {order2=}"
+        )
 
 
 def test_check_AB(H: BlockSeries, wanted_orders: list[tuple[int, ...]]) -> None:
@@ -360,96 +406,6 @@
                 np.testing.assert_allclose(result, result_doubled, atol=10**-5)
 
 
-<<<<<<< HEAD
-def compare_series(
-    series1: BlockSeries,
-    series2: BlockSeries,
-    wanted_orders: tuple[int, ...],
-    atol: Optional[float] = 1e-15,
-    rtol: Optional[float] = 0,
-) -> None:
-    """
-    Function that compares two BlockSeries with each other
-
-    Two series are compared for a given list of wanted orders in all orders.
-    The test first checks for `~lowdin.series.one` objects since these are
-    not masked by the resulting masked arrays. For numeric types, numpy
-    arrays, `scipy.sparse.linalg.LinearOperator` types, and scipy.sparse.sp_Matrix,
-    the evaluated object is converted to a dense array by multiplying with dense
-    identity and numrically compared up to the desired tolerance.
-
-    Parameters:
-    --------------
-    series1:
-        First `~lowdin.series.BlockSeries` to compare
-    series2:
-        Second `~lowdin.series.BlockSeries` to compare
-    wanted_orders:
-        Tuple of wanted_orders to check the series for
-    atol:
-        Optional absolute tolerance for numeric comparison
-    rtol:
-        Optional relative tolerance for numeric comparison
-    """
-    order = tuple(slice(None, dim_order + 1) for dim_order in wanted_orders)
-    all_elements = (slice(None),) * len(series1.shape)
-    results = [
-        np.ma.ndenumerate(series.evaluated[all_elements + order])
-        for series in (series1, series2)
-    ]
-    for (order1, value1), (order2, value2) in zip(*results):
-        assert order1 == order2
-
-        if isinstance(value1, type(one)) or isinstance(value2,  type(one)):
-            assert value1 == value2
-            continue
-        # Convert all numeric types to dense arrays
-        np.testing.assert_allclose(
-            value1 @ np.identity(value1.shape[1]),
-            value2 @ np.identity(value2.shape[1]),
-            atol=atol,
-            rtol=rtol,
-            err_msg=f"{order1=} {order2=}"
-        )
-
-
-def test_repeated_application(
-    H: BlockSeries, wanted_orders: list[tuple[int, ...]]
-) -> None:
-    """
-    Test ensuring invariance of the result upon repeated application
-
-    Tests if the unitary transform returns identity when the algorithm is applied twice
-
-    Parameters:
-    -----------
-    H:
-        Hamiltonian
-    wanted_orders:
-        list of wanted orders
-    """
-    # Unpack wanted orders, see #53
-    wanted_orders = wanted_orders[0]
-
-    H_tilde_1, U_1, U_adjoint_1 = expanded(H)
-    # Workaround for #49
-    orders = (
-        slice(None), slice(None),
-        *(slice(None, dim_order + 1) for dim_order in wanted_orders)
-    )
-    H_tilde_1.evaluated[orders]
-
-    H_tilde_2, U_2, U_adjoint_2 = expanded(H_tilde_1)
-
-    zero_index = (0, ) * H_tilde_1.n_infinite
-    U_target = BlockSeries(
-        data={(i, i, *zero_index): one for i in range(H_tilde_1.shape[0])},
-        shape=H_tilde_1.shape,
-        n_infinite=H_tilde_1.n_infinite,
-    )
-    compare_series(H_tilde_2, H_tilde_1, wanted_orders, atol=1e-10)
-    compare_series(U_2, U_target, wanted_orders)
-=======
 @pytest.fixture(scope="module")
 def n_dim() -> int:
     """
@@ -809,4 +765,41 @@
             np.testing.assert_allclose(
                 block_aa, Dagger(vecs_a) @ block_bb @ vecs_a, atol=1e-14
             )
->>>>>>> c283a599
+
+
+def test_repeated_application(
+    H: BlockSeries, wanted_orders: list[tuple[int, ...]]
+) -> None:
+    """
+    Test ensuring invariance of the result upon repeated application
+
+    Tests if the unitary transform returns identity when the algorithm is applied twice
+
+    Parameters:
+    -----------
+    H:
+        Hamiltonian
+    wanted_orders:
+        list of wanted orders
+    """
+    # Unpack wanted orders, see #53
+    wanted_orders = wanted_orders[0]
+
+    H_tilde_1, U_1, U_adjoint_1 = expanded(H)
+    # Workaround for #49
+    orders = (
+        slice(None), slice(None),
+        *(slice(None, dim_order + 1) for dim_order in wanted_orders)
+    )
+    H_tilde_1.evaluated[orders]
+
+    H_tilde_2, U_2, U_adjoint_2 = expanded(H_tilde_1)
+
+    zero_index = (0, ) * H_tilde_1.n_infinite
+    U_target = BlockSeries(
+        data={(i, i, *zero_index): one for i in range(H_tilde_1.shape[0])},
+        shape=H_tilde_1.shape,
+        n_infinite=H_tilde_1.n_infinite,
+    )
+    compare_series(H_tilde_2, H_tilde_1, wanted_orders, atol=1e-10)
+    compare_series(U_2, U_target, wanted_orders)