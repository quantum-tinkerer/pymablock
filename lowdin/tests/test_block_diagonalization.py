--- conflicted
+++ resolved
@@ -57,15 +57,10 @@
     BlockSeries of the Hamiltonian
     """
     n_infinite = len(wanted_orders[0])
-<<<<<<< HEAD
-    orders = ta.array(np.eye(n_infinite, dtype=int))
-    h = []
-=======
-    orders = np.array(np.eye(n_infinite, dtype=int))
+    orders = np.eye(n_infinite, dtype=int)
     hams = []
->>>>>>> 9ec8a03f
     for i in range(2):
-        h.append(np.diag(np.sort(np.random.rand(Ns[i])) - i))
+        hams.append(np.diag(np.sort(np.random.rand(Ns[i])) - i))
 
     def matrices_it(N_i, N_j, hermitian):
         """
@@ -89,13 +84,9 @@
 
     for i, j, hermitian in zip([0, 1, 0], [0, 1, 1], [True, True, False]):
         matrices = matrices_it(Ns[i], Ns[j], hermitian)
-<<<<<<< HEAD
-        h.append({order: matrix for order, matrix in zip(orders, matrices)})
-=======
         hams.append({tuple(order): matrix for order, matrix in zip(orders, matrices)})
->>>>>>> 9ec8a03f
-
-    return to_BlockSeries(*h, n_infinite)
+
+    return to_BlockSeries(*hams, n_infinite)
 
 
 def test_check_AB(H: BlockSeries, wanted_orders: list[tuple[int, ...]]) -> None:
