--- conflicted
+++ resolved
@@ -5,13 +5,8 @@
 import pytest
 from sympy.physics.quantum import Dagger
 
-<<<<<<< HEAD
-from lowdin.block_diagonalization import general, to_BlockOperatorSeries
-from lowdin.series import cauchy_dot_product, _zero
-=======
 from lowdin.block_diagonalization import general, to_BlockSeries
 from lowdin.series import cauchy_dot_product, zero
->>>>>>> 368d9a2c
 
 
 @pytest.fixture(
@@ -47,7 +42,7 @@
     wanted_orders: list of orders to compute
 
     Returns:
-    BlockOperatorSeries of the Hamiltonian
+    BlockSeries of the Hamiltonian
     """
     n_infinite = len(wanted_orders[0])
     orders = ta.array(np.eye(n_infinite))
@@ -83,7 +78,7 @@
     """
     Test that H_AB is zero for a random Hamiltonian.
 
-    H: BlockOperatorSeries of the Hamiltonian
+    H: BlockSeries of the Hamiltonian
     wanted_orders: list of orders to compute
     """
     H_tilde = general(H)[0]
@@ -99,7 +94,7 @@
     """
     Test that the transformation is unitary.
 
-    H: BlockOperatorSeries of the Hamiltonian
+    H: BlockSeries of the Hamiltonian
     wanted_orders: list of orders to compute
     """
     zero_order = (0,) * len(wanted_orders[0])
@@ -126,11 +121,11 @@
     """
     Compute the first order correction to the Hamiltonian.
     
-    H: BlockOperatorSeries of the Hamiltonian
+    H: BlockSeries of the Hamiltonian
     order: tuple of orders to compute
 
     Returns:
-    BlockOperatorSeries of the first order correction obtained explicitly
+    BlockSeries of the first order correction obtained explicitly
     """
     return H.evaluated[(0, 0) + order]
 
@@ -160,11 +155,11 @@
     """
     Compute the second order correction to the Hamiltonian.
     
-    H: BlockOperatorSeries of the Hamiltonian
+    H: BlockSeries of the Hamiltonian
     order: tuple of orders to compute
 
     Returns:
-    BlockOperatorSeries of the second order correction obtained explicitly
+    BlockSeries of the second order correction obtained explicitly
     """
     n_infinite = H.n_infinite
     order = tuple(value//2 for value in order)
